--- conflicted
+++ resolved
@@ -1,8 +1,15 @@
 # pylint: disable=line-too-long
+import hmac
 import hmac
 import logging
 import os
 import re
+import secrets
+import string
+from base64 import standard_b64encode
+from hashlib import pbkdf2_hmac, sha256
+from os import urandom
+from typing import Optional
 import secrets
 import string
 from base64 import standard_b64encode
@@ -83,12 +90,9 @@
     """
     if passwd is None:
         passwd = _generate_password(20)
-<<<<<<< HEAD
 
     if len(passwd) < 12:
         raise ValueError('Password must be at least 12 characters long.')
-=======
->>>>>>> 445224b7
     salt_size = 16
     digest_len = 32
     iterations = 4096
