# Publish package on main branch if it's tagged with 'v*'

name: release & publish workflow

# Controls when the action will run.
on:
  # Triggers the workflow on push events but only for the master branch
  push:
    tags:
      - 'v*'

  # Allows you to run this workflow manually from the Actions tab
  workflow_dispatch:

# A workflow run is made up of one or more jobs that can run sequentially or in parallel
jobs:
  # This workflow contains a single job called "release"
  release:
    name: Create Release
    runs-on: ubuntu-latest

    strategy:
      matrix:
<<<<<<< HEAD
        python-versions: [3.9, 3.10, 3.11]
=======
        python-versions: [3.9]
>>>>>>> bbb0cb89

    # Steps represent a sequence of tasks that will be executed as part of the job
    steps:
      - name: Get version from tag
        id: tag_name
        run: |
          echo ::set-output name=current_version::${GITHUB_REF#refs/tags/v}
        shell: bash

      # Checks-out your repository under $GITHUB_WORKSPACE, so your job can access it
      - uses: actions/checkout@v2

      - name: Get Changelog Entry
        id: changelog_reader
        uses: mindsers/changelog-reader-action@v2
        with:
          validation_depth: 10
          version: ${{ steps.tag_name.outputs.current_version }}
          path: ./CHANGELOG.md

      - uses: actions/setup-python@v2
        with:
          python-version: ${{ matrix.python-versions }}

      - name: Install dependencies
        run: |
          python -m pip install --upgrade pip
          pip install poetry

      - name: build documentation
        run: |
          poetry install -E doc
          poetry run mkdocs build

      - name: publish documentation
        uses: peaceiris/actions-gh-pages@v3
        with:
          personal_token: ${{ secrets.PERSONAL_TOKEN }}
          publish_dir: ./site

      - name: Build wheels and source tarball
        run: >-
          poetry build

      - name: show temporary files
        run: >-
          ls -l

      - name: create github release
        id: create_release
        uses: softprops/action-gh-release@v1
        env:
          GITHUB_TOKEN: ${{ secrets.GITHUB_TOKEN }}
        with:
          body: ${{ steps.changelog_reader.outputs.changes }}
          files: dist/*.whl
          draft: false
          prerelease: false

      - name: publish to PyPI
        uses: pypa/gh-action-pypi-publish@release/v1
        with:
          user: __token__
          password: ${{ secrets.PYPI_API_TOKEN }}
          skip_existing: true<|MERGE_RESOLUTION|>--- conflicted
+++ resolved
@@ -21,11 +21,7 @@
 
     strategy:
       matrix:
-<<<<<<< HEAD
-        python-versions: [3.9, 3.10, 3.11]
-=======
-        python-versions: [3.9]
->>>>>>> bbb0cb89
+        python-versions: ["3.9","3.10","3.11"]
 
     # Steps represent a sequence of tasks that will be executed as part of the job
     steps:
